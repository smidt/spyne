--- conflicted
+++ resolved
@@ -119,12 +119,8 @@
 
         raise SystemExit(ret)
 
-<<<<<<< HEAD
-test_reqs = ['pytest', 'werkzeug', 'sqlalchemy', 'suds', 'msgpack-python',
+test_reqs = ['pytest', 'werkzeug', 'sqlalchemy', 'suds',
         'pyparsing<1.99', 'lxml>=2.3', 'pyyaml']
-=======
-test_reqs = ['pytest', 'werkzeug', 'sqlalchemy', 'suds',  'pyparsing<1.99']
->>>>>>> 033f5032
 
 if sys.version_info < (2,6):
     test_reqs.extend([
