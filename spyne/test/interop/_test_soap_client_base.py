
#
# spyne - Copyright (C) Spyne contributors.
#
# This library is free software; you can redistribute it and/or
# modify it under the terms of the GNU Lesser General Public
# License as published by the Free Software Foundation; either
# version 2.1 of the License, or (at your option) any later version.
#
# This library is distributed in the hope that it will be useful,
# but WITHOUT ANY WARRANTY; without even the implied warranty of
# MERCHANTABILITY or FITNESS FOR A PARTICULAR PURPOSE.  See the GNU
# Lesser General Public License for more details.
#
# You should have received a copy of the GNU Lesser General Public
# License along with this library; if not, write to the Free Software
# Foundation, Inc., 51 Franklin Street, Fifth Floor, Boston, MA  02110-1301
#

import unittest

import time

import pytz
from spyne.util import six

if six.PY2:
    import thread
else:
    import _thread as thread

from spyne.model.fault import Fault

from datetime import datetime

import socket

server_started = {}

def test_port_open(port):
    host = '127.0.0.1'

    s = socket.socket(socket.AF_INET, socket.SOCK_STREAM)
    s.connect((host, port))
    s.shutdown(2)

    return True

def run_server(server_type):
    if server_type == 'http':
        from spyne.test.interop.server.soap11.soap_http_basic import main
        from spyne.test.interop.server.soap11.soap_http_basic import port

    elif server_type == 'zeromq':
        from spyne.test.interop.server.soap11.soap_zeromq import main
        from spyne.test.interop.server.soap11.soap_zeromq import port

    elif server_type == 'msgpack_rpc_http':
        from spyne.test.interop.server.msgpackrpc_http_basic import main
        from spyne.test.interop.server.msgpackrpc_http_basic import port

    else:
        raise ValueError(server_type)

    if server_started.get(port, None) is None:
        def run_server():
            main()

        thread.start_new_thread(run_server, ())

        # FIXME: Does anybody have a better idea?
        time.sleep(2)

        server_started[port] = test_port_open(port)


class SpyneClientTestBase(object):
    def setUp(self, server_type):
        run_server(server_type)

    def test_echo_boolean(self):
        val = True
        ret = self.client.service.echo_boolean(val)
        self.assertEquals(val, ret)

        val = False
        ret = self.client.service.echo_boolean(val)
        self.assertEquals(val, ret)

    def test_echo_simple_boolean_array(self):
        val = [False, False, False, True]
        ret = self.client.service.echo_simple_boolean_array(val)

        assert val == ret

    def test_echo_integer_array(self):
        val = [1, 2, 3, 4, 5]
        ret = self.client.service.echo_integer_array([1, 2, 3, 4, 5])

        self.assertEquals(val, ret)

    def test_echo_string(self):
        val = "OK"
        ret = self.client.service.echo_string(val)

        self.assertEquals(ret, val)

    def test_enum(self):
        DaysOfWeekEnum = self.client.factory.create("DaysOfWeekEnum")

        val = DaysOfWeekEnum.Monday
        ret = self.client.service.echo_enum(val)

        assert val == ret

    def test_validation(self):
        non_nillable_class = self.client.factory.create(
                                                "{hunk.sunk}NonNillableClass")
        non_nillable_class.i = 6
        non_nillable_class.s = None

        try:
            ret = self.client.service.non_nillable(non_nillable_class)
            raise Exception("must fail")

        except Fault as e:
<<<<<<< HEAD
            assert e.faultcode in ('soap11env:Client.SchemaValidationError', 'soap11env:Client.ValidationError')
=======
            assert 'ValidationError' in e.faultcode
>>>>>>> 1fcd550e

    def test_echo_in_header(self):
        in_header = self.client.factory.create('{spyne.test.interop.server}InHeader')
        in_header.s = 'a'
        in_header.i = 3

        self.client.set_options(soapheaders=in_header)
        ret = self.client.service.echo_in_header()
        self.client.set_options(soapheaders=None)

        self.assertEquals(in_header.s, ret.s)
        self.assertEquals(in_header.i, ret.i)

    def test_send_out_header(self):
        call = self.client.service.send_out_header
        ret = call()
        in_header = call.ctx.in_header

        self.assertTrue(isinstance(ret, type(in_header)))
        self.assertEquals(ret.dt, in_header.dt)
        self.assertEquals(ret.f, in_header.f)

    def _get_xml_test_val(self):
        return {
            "test_sub": {
                "test_subsub1": {
                    "test_subsubsub1" : ["subsubsub1 value"]
                },
                "test_subsub2": ["subsub2 value 1", "subsub2 value 2"],
                "test_subsub3": [
                    {
                        "test_subsub3sub1": ["subsub3sub1 value"]
                    },
                    {
                        "test_subsub3sub2": ["subsub3sub2 value"]
                    },
                ],
                "test_subsub4": [],
                "test_subsub5": ["x"],
            }
        }


    def test_echo_simple_class(self):
        val = self.client.factory.create("{spyne.test.interop.server}SimpleClass")

        val.i = 45
        val.s = "asd"

        ret = self.client.service.echo_simple_class(val)

        assert ret.i == val.i
        assert ret.s == val.s

    def test_echo_nested_class(self):
        val = self.client.factory.create("{punk.tunk}NestedClass");

        val.i = 45
        val.s = "asd"
        val.f = 12.34
        val.ai = [1, 2, 3, 45, 5, 3, 2, 1, 4]

        val.simple = [
            self.client.factory.create("{spyne.test.interop.server}SimpleClass"),
            self.client.factory.create("{spyne.test.interop.server}SimpleClass"),
        ]

        val.simple[0].i = 45
        val.simple[0].s = "asd"
        val.simple[1].i = 12
        val.simple[1].s = "qwe"

        val.other = self.client.factory.create("{spyne.test.interop.server}OtherClass");
        val.other.dt = datetime.now(pytz.utc)
        val.other.d = 123.456
        val.other.b = True

        ret = self.client.service.echo_nested_class(val)

        self.assertEquals(ret.i, val.i)
        self.assertEqual(ret.ai[0], val.ai[0])
        self.assertEquals(ret.simple[0].s, val.simple[0].s)
        self.assertEqual(ret.other.dt, val.other.dt)

    def test_echo_extension_class(self):
        val = self.client.factory.create("{bar}ExtensionClass");

        val.i = 45
        val.s = "asd"
        val.f = 12.34

        val.simple = [
            self.client.factory.create("{spyne.test.interop.server}SimpleClass"),
            self.client.factory.create("{spyne.test.interop.server}SimpleClass"),
        ]

        val.simple[0].i = 45
        val.simple[0].s = "asd"
        val.simple[1].i = 12
        val.simple[1].s = "qwe"

        val.other = self.client.factory.create("{spyne.test.interop.server}OtherClass");
        val.other.dt = datetime.now(pytz.utc)
        val.other.d = 123.456
        val.other.b = True

        val.p = self.client.factory.create("{hunk.sunk}NonNillableClass");
        val.p.dt = datetime(2010, 6, 2)
        val.p.i = 123
        val.p.s = "punk"

        val.l = datetime(2010, 7, 2)
        val.q = 5

        ret = self.client.service.echo_extension_class(val)
        print(ret)

        self.assertEquals(ret.i, val.i)
        self.assertEquals(ret.s, val.s)
        self.assertEquals(ret.f, val.f)
        self.assertEquals(ret.simple[0].i, val.simple[0].i)
        self.assertEquals(ret.other.dt, val.other.dt)
        self.assertEquals(ret.p.s, val.p.s)


    def test_python_exception(self):
        try:
            self.client.service.python_exception()
        except Exception as e:
            pass
        else:
            raise Exception("must fail")

    def test_soap_exception(self):
        try:
            self.client.service.soap_exception()
        except Exception as e:
            pass
        else:
            raise Exception("must fail")

    def test_complex_return(self):
        roles = self.client.factory.create("RoleEnum")
        ret = self.client.service.complex_return()

        self.assertEquals(ret.resultCode, 1)
        self.assertEquals(ret.resultDescription, "Test")
        self.assertEquals(ret.transactionId, 123)
        self.assertEquals(ret.roles[0], roles.MEMBER)

if __name__ == '__main__':
    unittest.main()<|MERGE_RESOLUTION|>--- conflicted
+++ resolved
@@ -124,11 +124,7 @@
             raise Exception("must fail")
 
         except Fault as e:
-<<<<<<< HEAD
-            assert e.faultcode in ('soap11env:Client.SchemaValidationError', 'soap11env:Client.ValidationError')
-=======
             assert 'ValidationError' in e.faultcode
->>>>>>> 1fcd550e
 
     def test_echo_in_header(self):
         in_header = self.client.factory.create('{spyne.test.interop.server}InHeader')
