
#
# spyne - Copyright (C) Spyne contributors.
#
# This library is free software; you can redistribute it and/or
# modify it under the terms of the GNU Lesser General Public
# License as published by the Free Software Foundation; either
# version 2.1 of the License, or (at your option) any later version.
#
# This library is distributed in the hope that it will be useful,
# but WITHOUT ANY WARRANTY; without even the implied warranty of
# MERCHANTABILITY or FITNESS FOR A PARTICULAR PURPOSE.  See the GNU
# Lesser General Public License for more details.
#
# You should have received a copy of the GNU Lesser General Public
# License along with this library; if not, write to the Free Software
# Foundation, Inc., 51 Franklin Street, Fifth Floor, Boston, MA  02110-1301
#

"""The ``spyne.model.complex`` module contains
:class:`spyne.model.complex.ComplexBase` class and its helper objects and
subclasses. These are mainly container classes for other simple or
complex objects -- they don't carry any data by themselves.
"""

import logging
logger = logging.getLogger(__name__)

import decimal

from weakref import WeakKeyDictionary
from collections import deque
from inspect import isclass

from spyne import MethodDescriptor
from spyne import BODY_STYLE_BARE, BODY_STYLE_WRAPPED, BODY_STYLE_EMPTY
from spyne import const
from spyne.const import xml_ns

from spyne.model import Point
from spyne.model import Unicode
from spyne.model import PushBase
from spyne.model import ModelBase
from spyne.model import json, xml, msgpack, table
from spyne.model._base import apply_pssm
from spyne.model.primitive import NATIVE_MAP

from spyne.util import six
from spyne.util import memoize
from spyne.util import memoize_id
from spyne.util import sanitize_args
from spyne.util.meta import Prepareable
from spyne.util.odict import odict
from spyne.util.six import add_metaclass, with_metaclass


PSSM_VALUES = {'json': json, 'xml': xml, 'msgpack': msgpack, 'table': table}

def _get_flat_type_info(cls, retval):
    parent = getattr(cls, '__extends__', None)
    if parent != None:
        _get_flat_type_info(parent, retval)
    retval.update(cls._type_info)
    return retval


class TypeInfo(odict):
    def __init__(self, *args, **kwargs):
        super(TypeInfo, self).__init__(*args, **kwargs)
        self.attributes = {}

    def __setitem__(self, key, val):
        assert isinstance(key, basestring)
        super(TypeInfo, self).__setitem__(key, val)


class _SimpleTypeInfoElement(object):
    __slots__ = ['path', 'parent', 'type', 'is_array']

    def __init__(self, path, parent, type_, is_array):
        self.path = path
        self.parent = parent
        self.type = type_
        self.is_array = is_array

    def __repr__(self):
        return "SimpleTypeInfoElement(path=%r, parent=%r, type=%r, is_array=%r)" \
                            % (self.path, self.parent, self.type, self.is_array)


class XmlModifier(ModelBase):
    def __new__(cls, type, ns=None):
        retval = cls.customize()
        retval.type = type
        retval.Attributes = type.Attributes
        retval._ns = ns
        if type.__type_name__ is ModelBase.Empty:
            retval.__type_name__ = ModelBase.Empty
        return retval

    @staticmethod
    def resolve_namespace(cls, default_ns, tags=None):
        cls.type.resolve_namespace(cls.type, default_ns, tags)

        cls.__namespace__ = cls._ns

        if cls.__namespace__ is None:
            cls.__namespace__ = cls.type.get_namespace()

        if cls.__namespace__ in xml_ns.const_prefmap:
            cls.__namespace__ = default_ns


class XmlData(XmlModifier):
    """Items which are marshalled as data of the parent element."""

    @classmethod
    def marshall(cls, prot, name, value, parent_elt):
        if value is not None:
            if len(parent_elt) == 0:
                parent_elt.text = prot.to_string(cls.type, value)
            else:
                parent_elt[-1].tail = prot.to_string(cls.type, value)

    @classmethod
    def get_type_name(cls):
        return cls.type.get_type_name()

    @classmethod
    def get_type_name_ns(cls, interface):
        return cls.type.get_type_name_ns(interface)

    @classmethod
    def get_namespace(cls):
        return cls.type.get_namespace()

    @classmethod
    def get_element_name(cls):
        return cls.type.get_element_name()

    @classmethod
    def get_element_name_ns(cls, interface):
        return cls.type.get_element_name_ns(interface)


class XmlAttribute(XmlModifier):
    """Items which are marshalled as attributes of the parent element. If
    ``attribute_of`` is passed, it's marshalled as the attribute of the element
    with given name.
    """

    def __new__(cls, type_, use=None, ns=None, attribute_of=None):
        retval = super(XmlAttribute, cls).__new__(cls, type_, ns)
        retval._use = use
        if retval.type.Attributes.min_occurs > 0 and retval._use is None:
            retval._use = 'required'
        retval.attribute_of = attribute_of
        return retval


class XmlAttributeRef(XmlAttribute):
    """Reference to an Xml attribute."""

    def __init__(self, ref, use=None):
        self._ref = ref
        self._use = use

    def describe(self, name, element, app):
        element.set('ref', self._ref)
        if self._use:
            element.set('use', self._use)


class SelfReference(object):
    """Use this as a placeholder type in classes that contain themselves. See
    :func:`spyne.test.model.test_complex.TestComplexModel.test_self_reference`.
    """

    def __init__(self):
        raise NotImplementedError()


def _get_spyne_type(cls_name, k, v):
    try:
        v = NATIVE_MAP.get(v, v)
    except TypeError:
        return

    try:
        subc = issubclass(v, ModelBase) or issubclass(v, SelfReference)
    except:
        subc = False

    if subc:
        if issubclass(v, Array) and len(v._type_info) != 1:
            raise Exception("Invalid Array definition in %s.%s."% (cls_name, k))
        elif issubclass(v, Point) and v.Attributes.dim is None:
            raise Exception("Please specify the number of dimensions")
        return v


def _join_args(x, y):
    if x is None:
        return y
    if y is None:
        return x

    xa, xk = sanitize_args(x)
    ya, yk = sanitize_args(y)

    xk = dict(xk)
    xk.update(yk)

    return xa + ya, xk


def _get_base_type_info(cls_bases, cls_dict):
    """Get base class (if exists) and enforce single inheritance."""

    retval = {}
    extends = cls_dict.get('__extends__', None)
    if extends is None:
        for b in cls_bases:
            base_types = getattr(b, "_type_info", None)

            if not (base_types is None):
                if getattr(b, '__mixin__', False) == True:
                    retval.update(b._type_info)
                else:
                    if not (extends in (None, b)):
                        raise Exception("WSDL 1.1 does not support multiple "
                                        "inheritance")

                    try:
                        if len(base_types) > 0 and issubclass(b, ModelBase):
                            cls_dict["__extends__"] = b

                    except Exception as e:
                        logger.exception(e)
                        logger.error(repr(extends))
                        raise
    return retval


def _gen_attrs(cls_bases, cls_dict):
    attrs = cls_dict.get('Attributes', None)
    if attrs is None:
        for b in cls_bases:
            if hasattr(b, 'Attributes'):
                class Attributes(b.Attributes):
                    pass
                attrs = cls_dict['Attributes'] = Attributes
                break
        else:
            raise Exception("No ModelBase subclass in bases? Huh?")

    return attrs


def _get_type_info(cls, cls_name, cls_dict, attrs, base_type_info):
    if not ('_type_info' in cls_dict):
        cls_dict['_type_info'] = _type_info = TypeInfo()
        _type_info.update(base_type_info)

        class_fields = []
        for k, v in cls_dict.items():
            if not k.startswith('_'):
                v = _get_spyne_type(cls_name, k, v)
                if v is not None:
                    class_fields.append((k, v))
<<<<<<< HEAD

        declare_sort = cls._DECLARE_SORT.get(attrs.declare_order, None)
        if declare_sort is None:
            msg = "The declare_order attribute value %r is invalid in %s"
            raise Exception(msg % (attrs.declare_sort, cls_name))

        if declare_sort:
            class_fields.sort(key=declare_sort)
=======
>>>>>>> b7a47da3
        _type_info.update(class_fields)

    else:
        _type_info = cls_dict['_type_info']

        if not isinstance(_type_info, TypeInfo):
            _type_info = cls_dict['_type_info'] = TypeInfo(_type_info)

    return _type_info


class _MethodsDict(dict):
    def __init__(self, *args, **kwargs):
        super(_MethodsDict, self).__init__(*args, **kwargs)

        self._processed = False

    def sanitize(self, cls):
        if self._processed:
            return

        self._processed = True

        for descriptor in self.values():
            assert isinstance(descriptor, MethodDescriptor)
            descriptor.parent_class = cls

            if descriptor.body_style in (BODY_STYLE_BARE, BODY_STYLE_EMPTY):
                # The method only needs the primary key(s) and shouldn't
                # complain when other mandatory fields are missing.
                descriptor.in_message = cls.novalidate_freq()
                descriptor.body_style = BODY_STYLE_BARE

            else:
                descriptor.in_message.insert_field(0, 'self',
                                                          cls.novalidate_freq())
                descriptor.body_style = BODY_STYLE_WRAPPED

                for k, v in descriptor.in_message._type_info.items():
                    # SelfReference is replaced by descriptor.in_message itself.
                    # However, in the context of mrpc, SelfReference means
                    # parent class. here, we do that substitution. It's a safe
                    # hack but a hack nevertheless.
                    if v is descriptor.in_message:
                        descriptor.in_message._type_info[k] = cls

            # Same as above, for the output type.
            for k, v in descriptor.out_message._type_info.items():
                if v is descriptor.out_message:
                    descriptor.out_message._type_info[k] = cls


def _gen_methods(cls_dict):
    methods = _MethodsDict()
    for k, v in cls_dict.items():
        if not k.startswith('_') and hasattr(v, '_is_rpc'):
            descriptor = v(_default_function_name=k)
            cls_dict[k] = descriptor.function
            methods[k] = descriptor

    return methods

def _get_ordered_attributes(cls_dict, attrs):
    assert isinstance(cls_dict, odict)

    SUPPORTED_ORDERS = ('random', 'declared')
    if (attrs.declare_order is not None and
            not attrs.declare_order in SUPPORTED_ORDERS):

        msg = "The declare_order attribute value %r is invalid in %s"
        raise Exception(msg % (attrs.declare_order, cls_name))

    declare_order = attrs.declare_order or const.DEFAULT_DECLARE_ORDER
    if declare_order == 'random':
        # support old behaviour
        cls_dict = dict(cls_dict)

    return cls_dict


def _sanitize_sqlalchemy_parameters(cls_dict, attrs):
    table_name = cls_dict.get('__tablename__', None)
    if attrs.table_name is None:
        attrs.table_name = table_name

    _cls_table = cls_dict.get('__table__', None)
    if attrs.sqla_table is None:
        attrs.sqla_table = _cls_table

    metadata = cls_dict.get('__metadata__', None)
    if attrs.sqla_metadata is None:
        attrs.sqla_metadata = metadata

    margs = cls_dict.get('__mapper_args__', None)
    attrs.sqla_mapper_args = _join_args(attrs.sqla_mapper_args, margs)

    targs = cls_dict.get('__table_args__', None)
    attrs.sqla_table_args = _join_args(attrs.sqla_table_args, targs)


def _sanitize_type_info(cls_name, _type_info, _type_info_alt):
    # make sure _type_info contents are sane
    for k, v in _type_info.items():
        if not isinstance(k, six.string_types):
            raise ValueError("Invalid class key", k)
        if not isclass(v):
            raise ValueError(v)

        if issubclass(v, SelfReference):
            continue

        elif not issubclass(v, ModelBase):
            v = _get_spyne_type(cls_name, k, v)
            if v is None:
                raise ValueError( (cls_name, k, v) )
            _type_info[k] = v

        elif issubclass(v, Array) and len(v._type_info) != 1:
            raise Exception("Invalid Array definition in %s.%s." %
                                                        (cls_name, k))
        sub_ns = v.Attributes.sub_ns
        sub_name = v.Attributes.sub_name

        if sub_ns is None and sub_name is None:
            pass

        elif sub_ns is not None and sub_name is not None:
            key = "{%s}%s" % (sub_ns, sub_name)
            if key in _type_info:
                raise Exception("%r is already defined: %r" %
                                                         (key, _type_info[key]))
            _type_info_alt[key] = v, k

        elif sub_ns is None:
            key = sub_name
            if sub_ns in _type_info:
                raise Exception("%r is already defined: %r" %
                                                        (key, _type_info[key]))
            _type_info_alt[key] = v, k

        elif sub_name is None:
            key = "{%s}%s" % (sub_ns, k)
            if key in _type_info:
                raise Exception("%r is already defined: %r" %
                                                        (key, _type_info[key]))
            _type_info_alt[key] = v, k


class ComplexModelMeta(with_metaclass(Prepareable, type(ModelBase))):
    """This metaclass sets ``_type_info``, ``__type_name__`` and ``__extends__``
    which are going to be used for (de)serialization and schema generation.
    """

    def __new__(cls, cls_name, cls_bases, cls_dict):
        """This function initializes the class and registers attributes for
        serialization.
        """

        attrs = _gen_attrs(cls_bases, cls_dict)
        cls_dict = _get_ordered_attributes(cls_dict, attrs)

        type_name = cls_dict.get("__type_name__", None)
        if type_name is None:
            cls_dict["__type_name__"] = cls_name

        base_type_info = _get_base_type_info(cls_bases, cls_dict)

        _type_info = _get_type_info(cls, cls_name, cls_dict, attrs,
                                                                 base_type_info)

        methods = _gen_methods(cls_dict)
        if len(methods) > 0:
            attrs.methods = methods

        # used for sub_name and sub_ns
        _type_info_alt = cls_dict['_type_info_alt'] = TypeInfo()
        for b in cls_bases:
            if hasattr(b, '_type_info_alt'):
                _type_info_alt.update(b._type_info_alt)

        _sanitize_type_info(cls_name, _type_info, _type_info_alt)
        _sanitize_sqlalchemy_parameters(cls_dict, attrs)

        return super(ComplexModelMeta, cls).__new__(cls, cls_name, cls_bases,
                                                    cls_dict)

    def __init__(self, cls_name, cls_bases, cls_dict):
        type_info = self._type_info

        for k,v in type_info.items():
            if issubclass(v, SelfReference):
                type_info[k] = self

            elif issubclass(v, XmlData):
                self.Attributes._xml_tag_body_as = k, v

            elif issubclass(v, XmlAttribute):
                a_of = v.attribute_of
                if a_of is not None:
                    type_info.attributes[k] = type_info[a_of]

            elif issubclass(v, Array):
                v2, = v._type_info.values()
                while issubclass(v2, Array):
                    v = v2
                    v2, = v2._type_info.values()

                if issubclass(v2, SelfReference):
                    v._set_serializer(self)

        tn = self.Attributes.table_name
        meta = self.Attributes.sqla_metadata
        t = self.Attributes.sqla_table

        methods = self.Attributes.methods
        if methods is not None:
            assert isinstance(methods, _MethodsDict)
            methods.sanitize(self)

        # For spyne objects reflecting an existing db table
        if tn is None:
            if t is not None:
                self.Attributes.sqla_metadata = t.metadata
                from spyne.util.sqlalchemy import gen_spyne_info

                gen_spyne_info(self)

        # For spyne objects being converted to a sqlalchemy table
        elif meta is not None and (tn is not None or t is not None) and \
                                                       len(self._type_info) > 0:
            from spyne.util.sqlalchemy import gen_sqla_info

            gen_sqla_info(self, cls_bases)

        super(ComplexModelMeta, self).__init__(cls_name, cls_bases, cls_dict)

    #
    # We record the order fields are defined into ordered dict, so we can
    # declare them in the same order in the WSDL.
    #
    # For Python 3 __prepare__ works out of the box, see PEP 3115.
    # But we use `Preparable` metaclass for both Python 2 and Python 3 to
    # support six.add_metaclass decorator
    #
    @classmethod
    def __prepare__(mcs, name, bases, **kwds):
        return odict()


# FIXME: what an ugly hack.
def _fill_empty_type_name(cls, k, v, parent=False):
    v.__namespace__ = cls.get_namespace()
    tn = "%s_%s%s" % (cls.get_type_name(), k, const.TYPE_SUFFIX)

    if issubclass(v, Array):
        child_v, = v._type_info.values()
        child_v.__type_name__ = tn

        v._type_info = TypeInfo({tn: child_v})
        v.__type_name__ = '%s%s%s'% (const.ARRAY_PREFIX, tn, const.ARRAY_SUFFIX)

    elif issubclass(v, XmlModifier):
        child_v = v.type
        child_v.__type_name__ = tn

        v._type_info = TypeInfo({tn: child_v})
        v.__type_name__ = '%s%s%s'% (const.ARRAY_PREFIX, tn, const.ARRAY_SUFFIX)

    else:
        suff = const.TYPE_SUFFIX
        if parent:
            suff = const.PARENT_SUFFIX + suff

        v.__type_name__ = "%s_%s%s" % (cls.get_type_name(), k, suff)
        extends = getattr(v, '__extends__', None)
        if extends is not None and extends.__type_name__ is ModelBase.Empty:
            _fill_empty_type_name(cls, k, v.__extends__, parent=True)


_is_array = lambda v: issubclass(v, Array) or (v.Attributes.min_occurs > 1)


class ComplexModelBase(ModelBase):
    """If you want to make a better class type, this is what you should inherit
    from.
    """

    __mixin__ = False

    class Attributes(ModelBase.Attributes):
        """ComplexModel-specific attributes"""

        store_as = None
        """Method for serializing to persistent storage. One of %r. It makes
        sense to specify this only when this object is a child of another
        ComplexModel sublass.""" % (PSSM_VALUES,)

        sqla_metadata = None
        """None or :class:`sqlalchemy.MetaData` instance."""

        sqla_table_args = None
        """A dict that will be passed to :class:`sqlalchemy.schema.Table`
        constructor as ``**kwargs``.
        """

        sqla_mapper_args = None
        """A dict that will be passed to :func:`sqlalchemy.orm.mapper`
        constructor as. ``**kwargs``.
        """

        sqla_table = None
        """The sqlalchemy table object"""

        sqla_mapper = None
        """The sqlalchemy mapper object"""

        validate_freq = True
        """When ``False``, soft validation ignores missing mandatory attributes.
        """

        child_attrs = None
        """Customize child attributes in one go. It's a dict of dicts. This is
        ignored unless used via explicit customization."""

        declare_order = None
        """The order fields of the :class:``ComplexModel`` are to be declared
        in the SOAP WSDL.  The string ``random`` declares then in a random
        order in the WSDL.  This randomised order can change can time the
        program is run.  This is what earlier versions of spyne did if you
        didn't set _type_info.  It means that clients who are manually
        complied or generated from the WSDL will likely need to be recompiled
        every time it changes.  The string ``name`` means the field names are
        sorted in the WSDL declaration.  The string ``declared`` means in the
        order the field type was declared in Python 2, and the order the
        field was declared in Python 3.  If you create a new field type for
        each field, ie always declare a field with ``field = Unicode()``
        instead of ``field = Unicode`` the Python 2 behaviour for
        ``declared`` becomes the same as Python 3.  The default is
        :data:``declared`` in Python 3 and above, otherwise :data:``random``
        in spyne versions below 3, and ``name`` when spyne version 3 or
        above is used with Python 2.

        If you are using Python 2 explicitly setting this to ``name`` will
        avoid problems in the future.  If you are using ``declared`` with
        Python 2 be sure to create a new type for each field declaration."""

        parent_variant = None
        """FIXME: document me yo."""

        methods = None
        """FIXME: document me yo."""

        _variants = None
        _xml_tag_body_as = None, None
        _delayed_child_attrs = None

    def __init__(self, *args, **kwargs):
        cls = self.__class__
        fti = cls.get_flat_type_info(cls)
        xtba_key, xtba_type = cls.Attributes._xml_tag_body_as

        if xtba_key is not None and len(args) == 1:
            self._safe_set(xtba_key, args[0], xtba_type)
        elif len(args) > 0:
            raise TypeError("Positional argument is only for ComplexModels "
                            "with XmlData field. You must use keyword "
                            "arguments in any other case.")

        for k,v in fti.items():
            if k in kwargs:
                self._safe_set(k, kwargs[k], v)

            elif not k in self.__dict__:
                attr = v.Attributes
                def_val = attr.default
                def_fac = attr.default_factory

                if def_fac is not None:
                    # should not check for read-only for default values
                    setattr(self, k, def_fac())

                elif def_val is not None:
                    # should not check for read-only for default values
                    setattr(self, k, def_val)

                # sqlalchemy objects do their own init.
                elif '_sa_class_manager' in cls.__dict__:
                    # except the attributes that sqlalchemy doesn't know about
                    if v.Attributes.exc_table:
                        setattr(self, k, None)
                else:
                    setattr(self, k, None)

    def __len__(self):
        return len(self._type_info)

    def __getitem__(self, i):
        if isinstance(i, slice):
            retval = []
            for key in self._type_info.keys()[i]:
                retval.append(getattr(self, key, None))

        else:
            retval = getattr(self, self._type_info.keys()[i], None)

        return retval

    def __repr__(self):
        return "%s(%s)" % (self.get_type_name(), ', '.join(
               ['%s=%r' % (k, self.__dict__.get(k))
                    for k in self.__class__.get_flat_type_info(self.__class__)
                    if self.__dict__.get(k, None) is not None]))

    def _safe_set(self, key, value, t):
        if t.Attributes.read_only:
            pass
        else:
            setattr(self, key, value)

    def as_dict(self):
        return dict((
            (k, getattr(self, k)) for k in self.get_flat_type_info(self)
        ))

    @classmethod
    def get_serialization_instance(cls, value):
        """Returns the native object corresponding to the serialized form passed
        in the ``value`` argument.

        :param value: This argument can be:
            * A list or tuple of native types aligned with cls._type_info.
            * A dict of native types.
            * The native type itself.

            If the value type is not a ``list``, ``tuple`` or ``dict``, the
            value is returned untouched.
        """

        # if the instance is a list, convert it to a cls instance.
        # this is only useful when deserializing method arguments for a client
        # request which is the only time when the member order is not arbitrary
        # (as the members are declared and passed around as sequences of
        # arguments, unlike dictionaries in a regular class definition).
        if isinstance(value, list) or isinstance(value, tuple):
            assert len(value) <= len(cls._type_info)

            cls_orig = cls
            if cls.__orig__ is not None:
                cls_orig = cls.__orig__
            inst = cls_orig()

            keys = cls._type_info.keys()
            for i in range(len(value)):
                setattr(inst, keys[i], value[i])

        elif isinstance(value, dict):
            inst = cls()

            for k in cls._type_info:
                setattr(inst, k, value.get(k, None))

        else:
            inst = value

        return inst

    @classmethod
    def get_deserialization_instance(cls):
        """Get an empty native type so that the deserialization logic can set
        its attributes.
        """
        if cls.__orig__ is None:
            return cls()
        else:
            return cls.__orig__()

    @staticmethod
    @memoize
    def get_flat_type_info(cls):
        """Returns a _type_info dict that includes members from all base
        classes.

        It's called a "flat" dict because it flattens all members from the
        inheritance hierarchy into one dict.
        """
        return _get_flat_type_info(cls, TypeInfo())

    @classmethod
    def get_orig(cls):
        return cls.__orig__ or cls

    @staticmethod
    @memoize
    def get_simple_type_info(cls, hier_delim="."):
        """Returns a _type_info dict that includes members from all base classes
        and whose types are only primitives. It will prefix field names in
        non-top-level complex objects with field name of its parent.

        For example, given hier_delim='_'; the following hierarchy: ::

            {'some_object': [{'some_string': ['abc']}]}

        would be transformed to: ::

            {'some_object_some_string': ['abc']}

        :param hier_delim: String that will be used as delimiter between field
            names. Default is ``'_'``.
        """

        fti = cls.get_flat_type_info(cls)

        retval = TypeInfo()
        tags = set()
        queue = deque([(k, v, (k,), (_is_array(v),), cls)
                                                        for k,v in fti.items()])
        tags.add(cls)

        while len(queue) > 0:
            k, v, prefix, is_array, parent = queue.popleft()
            if issubclass(v, Array) and v.Attributes.max_occurs == 1:
                v, = v._type_info.values()

            if issubclass(v, ComplexModelBase):
                if not (v in tags):
                    tags.add(v)
                    queue.extend([
                        (k2, v2, prefix + (k2,),
                            is_array + (v.Attributes.max_occurs > 1,), v)
                                   for k2, v2 in v.get_flat_type_info(v).items()])
            else:
                key = hier_delim.join(prefix)
                value = retval.get(key, None)

                if value is not None:
                    raise ValueError("%r.%s conflicts with %r" %
                                                       (cls, k, value.path))

                retval[key] = _SimpleTypeInfoElement(path=tuple(prefix),
                               parent=parent, type_=v, is_array=tuple(is_array))

        return retval

    @staticmethod
    def resolve_namespace(cls, default_ns, tags=None):
        if tags is None:
            tags = set()

        if cls in tags:
            return
        else:
            tags.add(cls)

        if getattr(cls, '__extends__', None) != None:
            cls.__extends__.resolve_namespace(cls.__extends__, default_ns, tags)

        ModelBase.resolve_namespace(cls, default_ns, tags)

        for k, v in cls._type_info.items():
            if v is None:
                continue

            if v.__type_name__ is ModelBase.Empty:
                _fill_empty_type_name(cls, k, v)

            v.resolve_namespace(v, default_ns, tags)

        if cls._force_own_namespace is not None:
            for c in cls._force_own_namespace:
                c.__namespace__ = cls.get_namespace()
                ComplexModel.resolve_namespace(c, cls.get_namespace(), tags)

        assert not (cls.__namespace__ is ModelBase.Empty)
        assert not (cls.__type_name__ is ModelBase.Empty)

    @staticmethod
    def produce(namespace, type_name, members):
        """Lets you create a class programmatically."""

        return ComplexModelMeta(type_name, (ComplexModel,), odict({
            '__namespace__': namespace,
            '__type_name__': type_name,
            '_type_info': TypeInfo(members),
        }))

    @classmethod
    def customize(cls, **kwargs):
        """Duplicates cls and overwrites the values in ``cls.Attributes`` with
        ``**kwargs`` and returns the new class."""

        store_as = apply_pssm(kwargs.get('store_as', None), PSSM_VALUES)
        if store_as is not None:
            kwargs['store_as'] = store_as

        cls_name, cls_bases, cls_dict = cls._s_customize(cls, **kwargs)
        cls_dict['__module__'] = cls.__module__

        retval = type(cls_name, cls_bases, cls_dict)
        retval._type_info = TypeInfo(cls._type_info)
        retval.__type_name__ = cls.__type_name__
        retval.__namespace__ = cls.__namespace__
        retval.Attributes.parent_variant = cls

        dca = retval.Attributes._delayed_child_attrs
        if retval.Attributes._delayed_child_attrs is None:
            retval.Attributes._delayed_child_attrs = {}
        else:
            retval.Attributes._delayed_child_attrs = dict(dca.items())

        child_attrs = kwargs.get('child_attrs', None)
        if child_attrs is not None:
            ti = retval._type_info
            for k, v in child_attrs.items():
                if k in ti:
                    ti[k] = ti[k].customize(**v)
                else:
                    retval.Attributes._delayed_child_attrs[k] = v

        tn = kwargs.get("type_name", None)
        if tn is not None:
            retval.__type_name__ = tn

        ns = kwargs.get("namespace", None)
        if ns is not None:
            retval.__namespace__ = ns

        if not cls is ComplexModel:
            cls._process_variants(retval)

        return retval

    @classmethod
    def _process_variants(cls, retval):
        orig = getattr(retval, '__orig__', None)
        if orig is not None:
            retval.__extends__ = getattr(orig, '__extends__', None)
            if orig.Attributes._variants is None:
                orig.Attributes._variants = WeakKeyDictionary()
            orig.Attributes._variants[retval] = True
            # _variants is only for the root class.
            retval.Attributes._variants = None

    @classmethod
    def append_field(cls, field_name, field_type):
        assert isinstance(field_name, basestring)

        dca = cls.Attributes._delayed_child_attrs
        if dca is not None:
            d_cust = dca.get(field_name, None)
            if d_cust is not None:
                field_type = field_type.customize(**d_cust)

        cls._type_info[field_name] = field_type
        if cls.Attributes._variants is not None:
            for c in cls.Attributes._variants:
                c.append_field(field_name, field_type)
        ComplexModelBase.get_flat_type_info.memo.clear()
        ComplexModelBase.get_simple_type_info.memo.clear()

    @classmethod
    def insert_field(cls, index, field_name, field_type):
        assert isinstance(index, int)
        assert isinstance(field_name, basestring)

        dca = cls.Attributes._delayed_child_attrs
        if dca is not None:
            if field_name in dca:
                d_cust = dca.pop(field_name)
                field_type = field_type.customize(**d_cust)

        cls._type_info.insert(index, (field_name, field_type))
        if cls.Attributes._variants is not None:
            for c in cls.Attributes._variants:
                c.insert_field(index, field_name, field_type)
        ComplexModelBase.get_flat_type_info.memo.clear()
        ComplexModelBase.get_simple_type_info.memo.clear()

    @classmethod
    def store_as(cls, what):
        return cls.customize(store_as=what)

    @classmethod
    def novalidate_freq(cls):
        return cls.customize(validate_freq=False)

    @classmethod
    def init_from(cls, other):
        retval = cls()
        for k in cls._type_info:
            setattr(retval, k, getattr(other, k, None))
        return retval

    @classmethod
    def __respawn__(cls, ctx=None):
        if ctx is not None and ctx.in_object is not None and \
                                                         len(ctx.in_object) > 0:
            return ctx.in_object[0]


@add_metaclass(ComplexModelMeta)
class ComplexModel(ComplexModelBase):
    """The general complexType factory. The __call__ method of this class will
    return instances, contrary to primivites where the same call will result in
    customized duplicates of the original class definition.
    Those who'd like to customize the class should use the customize method.
    (see :class:``spyne.model.ModelBase``).
    """


@add_metaclass(ComplexModelMeta)
class Array(ComplexModelBase):
    """This class generates a ComplexModel child that has one attribute that has
    the same name as the serialized class. It's contained in a Python list.
    """

    class Attributes(ComplexModelBase.Attributes):
        _wrapper = True

    def __new__(cls, serializer, member_name=None, **kwargs):
        retval = cls.customize(**kwargs)

        _serializer = _get_spyne_type(cls.__name__, '__serializer__', serializer)
        if _serializer is None:
            raise ValueError("serializer=%r is not a valid spyne type" % serializer)

        if issubclass(_serializer, SelfReference):
             # hack to make sure the array passes ComplexModel sanity checks
             # that are there to prevent empty arrays.
            retval._type_info = {'_bogus': _serializer}
        else:
            retval._set_serializer(_serializer, member_name)

        tn = kwargs.get("type_name", None)
        if tn is not None:
            retval.__type_name__ = tn

        return retval

    @classmethod
    def customize(cls, **kwargs):
        serializer_attrs = kwargs.get('serializer_attrs', None)
        if serializer_attrs is None:
            return super(Array, cls).customize(**kwargs)

        del kwargs['serializer_attrs']

        serializer, = cls._type_info.values()
        return cls(serializer.customize(**serializer_attrs)).customize(**kwargs)

    @classmethod
    def _set_serializer(cls, serializer, member_name=None):
        if serializer.get_type_name() is ModelBase.Empty: # A customized class
            member_name = "OhNoes"
            # mark array type name as "to be resolved later".
            cls.__type_name__ = ModelBase.Empty

        else:
            if member_name is None:
                member_name = serializer.get_type_name()

            cls.__type_name__ = '%s%s%s' % (const.ARRAY_PREFIX,
                                                serializer.get_type_name(),
                                                             const.ARRAY_SUFFIX)

        # hack to default to unbounded arrays when the user didn't specify
        # max_occurs.
        if serializer.Attributes.max_occurs == 1:
            serializer = serializer.customize(max_occurs=decimal.Decimal('inf'))

        assert isinstance(member_name, basestring), member_name
        cls._type_info = {member_name: serializer}

    # the array belongs to its child's namespace, it doesn't have its own
    # namespace.
    @staticmethod
    def resolve_namespace(cls, default_ns, tags=None):
        (serializer,) = cls._type_info.values()

        serializer.resolve_namespace(serializer, default_ns, tags)

        if cls.__namespace__ is None:
            cls.__namespace__ = serializer.get_namespace()

        if cls.__namespace__ in xml_ns.const_prefmap:
            cls.__namespace__ = default_ns

        ComplexModel.resolve_namespace(cls, default_ns, tags)

    @classmethod
    def get_serialization_instance(cls, value):
        inst = ComplexModel.__new__(Array)

        (member_name,) = cls._type_info.keys()
        setattr(inst, member_name, value)

        return inst

    @classmethod
    def get_deserialization_instance(cls):
        return []


class Iterable(Array):
    """This class generates a ``ComplexModel`` child that has one attribute that
    has the same name as the serialized class. It's contained in a Python
    iterable. The distinction with the ``Array`` is made in the protocol
    implementation, this is just a marker.

    Whenever you return a generator instead of a list, you should use this type
    as this suggests the intermediate machinery to NEVER actually try to iterate
    over the value. An ``Array`` could be iterated over for e.g. logging
    purposes.
    """

    class Attributes(Array.Attributes):
        logged = False

    class Push(PushBase):
        pass


@memoize
def TTableModelBase():
    from spyne.util.sqlalchemy import add_column

    class TableModelBase(ComplexModelBase):
        @classmethod
        def append_field(cls, field_name, field_type):
            super(TableModelBase, cls).append_field(field_name, field_type)
            # There could have been changes to field_type in ComplexModel so we
            # should not use field_type directly from above
            add_column(cls, field_name, cls._type_info[field_name])

        @classmethod
        def insert_field(cls, index, field_name, field_type):
            super(TableModelBase, cls).insert_field(index, field_name, field_type)
            # There could have been changes to field_type in ComplexModel so we
            # should not use field_type directly from above
            add_column(cls, field_name, cls._type_info[field_name])

    return TableModelBase


# this has docstring repeated in the documentation at reference/model/complex.rst
@memoize_id
def TTableModel(metadata=None):
    """A TableModel template that generates a new TableModel class for each
    call. If metadata is not supplied, a new one is instantiated.
    """

    from sqlalchemy import MetaData

    @add_metaclass(ComplexModelMeta)
    class TableModel(TTableModelBase()):
        class Attributes(ComplexModelBase.Attributes):
            sqla_metadata = metadata or MetaData()

    return TableModel


def Mandatory(cls, **_kwargs):
    """Customizes the given type to be a mandatory one. Has special cases for
    :class:`spyne.model.primitive.Unicode` and
    :class:`spyne.model.complex.Array`\.
    """

    kwargs = dict(min_occurs=1, nillable=False)
    if cls.get_type_name() is not cls.Empty:
        kwargs['type_name'] = '%s%s%s' % (const.MANDATORY_PREFIX,
                                    cls.get_type_name(), const.MANDATORY_SUFFIX)
    kwargs.update(_kwargs)
    if issubclass(cls, Unicode):
        kwargs.update(dict(min_len=1))

    elif issubclass(cls, Array):
        (k,v), = cls._type_info.items()
        if v.Attributes.min_occurs == 0:
            cls._type_info[k] = Mandatory(v)

    return cls.customize(**kwargs)<|MERGE_RESOLUTION|>--- conflicted
+++ resolved
@@ -268,17 +268,7 @@
                 v = _get_spyne_type(cls_name, k, v)
                 if v is not None:
                     class_fields.append((k, v))
-<<<<<<< HEAD
-
-        declare_sort = cls._DECLARE_SORT.get(attrs.declare_order, None)
-        if declare_sort is None:
-            msg = "The declare_order attribute value %r is invalid in %s"
-            raise Exception(msg % (attrs.declare_sort, cls_name))
-
-        if declare_sort:
-            class_fields.sort(key=declare_sort)
-=======
->>>>>>> b7a47da3
+
         _type_info.update(class_fields)
 
     else:
