--- conflicted
+++ resolved
@@ -29,15 +29,7 @@
 import pytz
 import decimal
 import datetime
-<<<<<<< HEAD
-import time
-
-import spyne.const.xml_ns
-
-from collections import deque
-
-=======
->>>>>>> 84fbd05b
+
 from pytz import FixedOffset
 
 import spyne.const.xml_ns
@@ -166,32 +158,6 @@
 
         return retval
 
-<<<<<<< HEAD
-    @classmethod
-    @nillable_string
-    def from_string(cls, value):
-        retval = value
-        if isinstance(value, str):
-            if cls.Attributes.encoding is None:
-                retval = unicode(value, errors=cls.Attributes.unicode_errors)
-            else:
-                retval = unicode(value, cls.Attributes.encoding,
-                                        errors=cls.Attributes.unicode_errors)
-        return retval
-
-    @classmethod
-    @nillable_string
-    def to_string(cls, value):
-        retval = value
-        if cls.Attributes.encoding is not None and isinstance(value, unicode):
-            retval = value.encode(cls.Attributes.encoding)
-        if cls.Attributes.format is None:
-            return retval
-        else:
-            return cls.Attributes.format % retval
-
-=======
->>>>>>> 84fbd05b
     @staticmethod
     def is_default(cls):
         return (    SimpleModel.is_default(cls)
@@ -363,40 +329,6 @@
 
     __type_name__ = 'integer'
 
-<<<<<<< HEAD
-    @classmethod
-    @nillable_string
-    def to_string(cls, value):
-        int(value) # sanity check
-
-        return str(value)
-
-    @classmethod
-    @nillable_string
-    def from_string(cls, string):
-        if cls.Attributes.max_str_len is not None and \
-                                 len(str(string)) > cls.Attributes.max_str_len:
-            raise Fault('Client.ValidationError', 'String longer than '
-                        '%d characters.' % cls.Attributes.max_str_len)
-
-        try:
-            return int(string)
-        except ValueError:
-            try:
-                return int(string)
-            except ValueError:
-                raise ValidationError(string)
-=======
-    @staticmethod
-    def validate_native(cls, value):
-        return (     Decimal.validate_native(cls, value)
-                and (cls.__length__ is None or
-                    (-2**( cls.__length__ -1) <= value < 2 ** (cls.__length__ - 1))
-                )
-            )
->>>>>>> 84fbd05b
-
-
 class UnsignedInteger(Integer):
     """The arbitrary-size unsigned integer, aka nonNegativeInteger."""
 
@@ -404,7 +336,7 @@
 
     @staticmethod
     def validate_native(cls, value):
-        return (     Integer.validate_native(cls, value)
+        return (    Integer.validate_native(cls, value)
                 and value >= 0
             )
 
@@ -727,37 +659,6 @@
         """A regular expression that matches the whole date. See here for more
         info: http://www.regular-expressions.info/xml.html"""
 
-<<<<<<< HEAD
-    @classmethod
-    @nillable_string
-    def to_string(cls, value):
-        """Returns ISO formatted date."""
-
-        return value.isoformat()
-
-    @classmethod
-    def default_parse(cls, string):
-        """This is used by protocols like SOAP who need ISO8601-formatted dates
-        no matter what.
-        """
-        try:
-            return datetime.date(*(time.strptime(string, '%Y-%m-%d')[0:3]))
-
-        except ValueError:
-            raise ValidationError(string)
-
-    @classmethod
-    @nillable_string
-    def from_string(cls, string):
-        try:
-            d = datetime.datetime.strptime(string, cls.Attributes.format)
-            return datetime.date(d.year, d.month, d.day)
-
-        except ValueError:
-            raise ValidationError(string)
-
-=======
->>>>>>> 84fbd05b
     @staticmethod
     def is_default(cls):
         return (    SimpleModel.is_default(cls)
@@ -784,16 +685,6 @@
 
 class Uuid(Unicode(pattern=UUID_PATTERN, type_name='uuid')):
     """Unicode subclass for Universially-Unique Identifiers."""
-
-    @classmethod
-    @nillable_string
-    def to_string(cls, value):
-        return str(value)
-
-    @classmethod
-    @nillable_string
-    def from_string(cls, string):
-        return uuid.UUID(string)
 
 
 class Polygon(Unicode):
