
#
# spyne - Copyright (C) Spyne contributors.
#
# This library is free software; you can redistribute it and/or
# modify it under the terms of the GNU Lesser General Public
# License as published by the Free Software Foundation; either
# version 2.1 of the License, or (at your option) any later version.
#
# This library is distributed in the hope that it will be useful,
# but WITHOUT ANY WARRANTY; without even the implied warranty of
# MERCHANTABILITY or FITNESS FOR A PARTICULAR PURPOSE.  See the GNU
# Lesser General Public License for more details.
#
# You should have received a copy of the GNU Lesser General Public
# License along with this library; if not, write to the Free Software
# Foundation, Inc., 51 Franklin Street, Fifth Floor, Boston, MA  02110-1301
#

"""The ``spyne.protocol.xml`` package contains an xml-based protocol that
serializes python objects to xml using Xml Schema conventions.
"""

import logging
logger = logging.getLogger('spyne.protocol.xml')

from lxml import etree
from lxml.etree import XMLSyntaxError

from spyne import BODY_STYLE_WRAPPED

from spyne.util import _bytes_join

from spyne.const.ansi_color import LIGHT_GREEN
from spyne.const.ansi_color import LIGHT_RED
from spyne.const.ansi_color import END_COLOR

from spyne.util.cdict import cdict
from spyne.model import ModelBase
from spyne.model.binary import ByteArray
from spyne.model.binary import Attachment
from spyne.model.complex import Alias
from spyne.model.complex import Array
from spyne.model.complex import Iterable
from spyne.model.complex import ComplexModelBase
from spyne.model.enum import EnumBase
from spyne.model.fault import Fault
from spyne.model.primitive import AnyHtml
from spyne.model.primitive import AnyXml
from spyne.model.primitive import AnyDict
from spyne.model.primitive import Unicode

from spyne.protocol import ProtocolBase

from spyne.protocol.xml.model import base_to_parent_element
from spyne.protocol.xml.model import binary_to_parent_element
from spyne.protocol.xml.model import alias_to_parent_element
from spyne.protocol.xml.model import complex_to_parent_element
from spyne.protocol.xml.model import enum_to_parent_element
from spyne.protocol.xml.model import fault_to_parent_element
from spyne.protocol.xml.model import xml_to_parent_element
from spyne.protocol.xml.model import html_to_parent_element
from spyne.protocol.xml.model import dict_to_parent_element

from spyne.protocol.xml.model import base_from_element
from spyne.protocol.xml.model import binary_from_element
from spyne.protocol.xml.model import alias_from_element
from spyne.protocol.xml.model import complex_from_element
from spyne.protocol.xml.model import enum_from_element
from spyne.protocol.xml.model import fault_from_element
from spyne.protocol.xml.model import xml_from_element
from spyne.protocol.xml.model import array_from_element
from spyne.protocol.xml.model import iterable_from_element
from spyne.protocol.xml.model import dict_from_element
from spyne.protocol.xml.model import unicode_from_element


class SchemaValidationError(Fault):
    """Raised when the input stream could not be validated by the Xml Schema."""

    def __init__(self, faultstring):
        Fault.__init__(self, 'Client.SchemaValidationError', faultstring)


class XmlDocument(ProtocolBase):
    """The Xml Schema serialization protocol.

    See the following material for more (much much more!) information.

    * http://www.w3.org/TR/xmlschema-0/
    * http://www.w3.org/TR/xmlschema-1/
    * http://www.w3.org/TR/xmlschema-2/

    :param app: The owner application instance.
    :param validator: One of (None, 'soft', 'lxml', 'schema',
                ProtocolBase.SOFT_VALIDATION, XmlDocument.SCHEMA_VALIDATION).
                Both ``'lxml'`` and ``'schema'`` values are equivalent to
                ``XmlDocument.SCHEMA_VALIDATION``.
    :param xml_declaration: Whether to add xml_declaration to the responses
        Default is 'True'.
    :param cleanup_namespaces: Whether to add clean up namespace declarations
        in the response document. Default is 'True'.
    :param encoding: The suggested string encoding for the returned xml
        documents. The transport can override this.
    :param pretty_print: When ``True``, returns the document in a pretty-printed
        format.
    """

    SCHEMA_VALIDATION = type("Schema", (object,), {})

    mime_type = 'text/xml'
    allowed_http_verbs = set(['GET', 'POST'])

    type = set(ProtocolBase.type)
    type.add('xml')

    def __init__(self, app=None, validator=None, xml_declaration=True,
                cleanup_namespaces=True, encoding='UTF-8', pretty_print=False):
        ProtocolBase.__init__(self, app, validator)
        self.xml_declaration = xml_declaration
        self.cleanup_namespaces = cleanup_namespaces
        self.encoding = encoding
        self.pretty_print = pretty_print

        self.serialization_handlers = cdict({
            AnyXml: xml_to_parent_element,
            Alias: alias_to_parent_element,
            Fault: fault_to_parent_element,
            AnyDict: dict_to_parent_element,
            AnyHtml: html_to_parent_element,
            EnumBase: enum_to_parent_element,
            ModelBase: base_to_parent_element,
            ByteArray: binary_to_parent_element,
            Attachment: binary_to_parent_element,
            ComplexModelBase: complex_to_parent_element,
        })

        self.deserialization_handlers = cdict({
            AnyXml: xml_from_element,
            Fault: fault_from_element,
            AnyDict: dict_from_element,
            EnumBase: enum_from_element,
            ModelBase: base_from_element,
            Unicode: unicode_from_element,
            ByteArray: binary_from_element,
            Attachment: binary_from_element,
            ComplexModelBase: complex_from_element,

            Alias: alias_from_element,
            Iterable: iterable_from_element,
            Array: array_from_element,
        })

        self.log_messages = (logger.level == logging.DEBUG)
        self.parser = etree.XMLParser(remove_comments=True)

    def set_validator(self, validator):
        if validator in ('lxml', 'schema') or \
                                    validator is self.SCHEMA_VALIDATION:
            self.validate_document = self.__validate_lxml
            self.validator = self.SCHEMA_VALIDATION

        elif validator == 'soft' or validator is self.SOFT_VALIDATION:
            self.validator = self.SOFT_VALIDATION

        elif validator is None:
            pass

        else:
            raise ValueError(validator)

        self.validation_schema = None

    def from_element(self, cls, element):
        handler = self.deserialization_handlers[cls]
        return handler(self, cls, element)

    def to_parent_element(self, cls, value, tns, parent_elt, *args, **kwargs):
        handler = self.serialization_handlers[cls]
        return handler(self, cls, value, tns, parent_elt, *args, **kwargs)

    def validate_body(self, ctx, message):
        """Sets ctx.method_request_string and calls :func:`generate_contexts`
        for validation."""

        assert message in (self.REQUEST, self.RESPONSE), message

        line_header = LIGHT_RED + "Error:" + END_COLOR
        try:
            self.validate_document(ctx.in_body_doc)
            if message is self.REQUEST:
                line_header = LIGHT_GREEN + "Method request string:" + END_COLOR
            else:
                line_header = LIGHT_RED + "Response:" + END_COLOR
        finally:
            if self.log_messages:
                logger.debug("%s %s" % (line_header, ctx.method_request_string))
                logger.debug(etree.tostring(ctx.in_document, pretty_print=True))

    def create_in_document(self, ctx, charset=None):
        """Uses the iterable of string fragments in ``ctx.in_string`` to set
        ``ctx.in_document``."""


        string = _bytes_join(ctx.in_string)
        try:
            try:
                ctx.in_document = etree.fromstring(string, self.parser)

            except XMLSyntaxError, e:
                logger.error(string)
                raise Fault('Client.XMLSyntaxError', str(e))

        except ValueError:
            try:
                ctx.in_document = etree.fromstring(string.decode(charset),
                                                                    self.parser)
            except XMLSyntaxError, e:
                logger.error(string)
                raise Fault('Client.XMLSyntaxError', str(e))

    def decompose_incoming_envelope(self, ctx, message):
        assert message in (self.REQUEST, self.RESPONSE)

        ctx.in_header_doc = None # If you need header support, you should use Soap
        ctx.in_body_doc = ctx.in_document
        ctx.method_request_string = ctx.in_body_doc.tag
        self.validate_body(ctx, message)

    def create_out_string(self, ctx, charset=None):
        """Sets an iterable of string fragments to ctx.out_string"""

        if charset is None:
            charset = self.encoding

        ctx.out_string = [etree.tostring(ctx.out_document,
                                          encoding=charset,
                                          pretty_print=self.pretty_print,
                                          xml_declaration=self.xml_declaration)]

        if self.log_messages:
            logger.debug('%sResponse%s %s' % (LIGHT_RED, END_COLOR,
                            etree.tostring(ctx.out_document,
                                          pretty_print=True, encoding='UTF-8')))

    def deserialize(self, ctx, message):
        """Takes a MethodContext instance and a string containing ONE root xml
        tag.

        Returns the corresponding native python object

        Not meant to be overridden.
        """

        assert message in (self.REQUEST, self.RESPONSE)

        self.event_manager.fire_event('before_deserialize', ctx)

        if ctx.descriptor is None:
            if ctx.in_error is None:
                raise Fault("Client", "Method %r not found." %
                                                      ctx.method_request_string)
            else:
                raise ctx.in_error

        if message is self.REQUEST:
            body_class = ctx.descriptor.in_message
        elif message is self.RESPONSE:
            body_class = ctx.descriptor.out_message

        # decode method arguments
        if ctx.in_body_doc is None:
            ctx.in_object = [None] * len(body_class._type_info)
        else:
            ctx.in_object = self.from_element(body_class, ctx.in_body_doc)

        if self.log_messages and message is self.REQUEST:
            line_header = '%sRequest%s' % (LIGHT_GREEN, END_COLOR)

            logger.debug("%s %s" % (line_header, etree.tostring(ctx.out_document,
                    xml_declaration=self.xml_declaration, pretty_print=True)))

        self.event_manager.fire_event('after_deserialize', ctx)

    def serialize(self, ctx, message):
        """Uses ctx.out_object, ctx.out_header or ctx.out_error to set
        ctx.out_body_doc, ctx.out_header_doc and ctx.out_document as an
        lxml.etree._Element instance.

        Not meant to be overridden.
        """

        assert message in (self.REQUEST, self.RESPONSE)

        self.event_manager.fire_event('before_serialize', ctx)

        if ctx.out_error is not None:
            # FIXME: There's no way to alter soap response headers for the user.
            tmp_elt = etree.Element('punk')
            retval = self.to_parent_element(ctx.out_error.__class__, ctx.out_error,
                                    self.app.interface.get_tns(), tmp_elt)

            ctx.out_document = tmp_elt[0]

        else:
            if message is self.REQUEST:
                result_message_class = ctx.descriptor.in_message
            elif message is self.RESPONSE:
                result_message_class = ctx.descriptor.out_message

            # assign raw result to its wrapper, result_message
            if ctx.descriptor.body_style == BODY_STYLE_WRAPPED:
                result_message = result_message_class()

                for i, attr_name in enumerate(
                                        result_message_class._type_info.keys()):
                    setattr(result_message, attr_name, ctx.out_object[i])

            else:
                result_message = ctx.out_object

            # transform the results into an element
            tmp_elt = etree.Element('punk')
<<<<<<< HEAD
            retval = self.to_parent_element(result_message_class,
=======

            self.to_parent_element(result_message_class,
>>>>>>> 2da9e035
                        result_message, self.app.interface.get_tns(), tmp_elt)
            ctx.out_document = tmp_elt[0]

        if self.cleanup_namespaces:
            etree.cleanup_namespaces(ctx.out_document)

        self.event_manager.fire_event('after_serialize', ctx)

        return retval

    def set_app(self, value):
        ProtocolBase.set_app(self, value)

        self.validation_schema = None

        if value:
            from spyne.interface.xml_schema import XmlSchema

            xml_schema = XmlSchema(value.interface)
            xml_schema.build_validation_schema()

            self.validation_schema = xml_schema.validation_schema

    def __validate_lxml(self, payload):
        ret = self.validation_schema.validate(payload)

        logger.debug("Validated ? %s" % str(ret))
        if ret == False:
            raise SchemaValidationError(
                               str(self.validation_schema.error_log.last_error))

XmlObject = XmlDocument
"""DEPRECATED. Use :class:`spyne.protocol.xml.XmlDocument` instead"""<|MERGE_RESOLUTION|>--- conflicted
+++ resolved
@@ -321,12 +321,7 @@
 
             # transform the results into an element
             tmp_elt = etree.Element('punk')
-<<<<<<< HEAD
             retval = self.to_parent_element(result_message_class,
-=======
-
-            self.to_parent_element(result_message_class,
->>>>>>> 2da9e035
                         result_message, self.app.interface.get_tns(), tmp_elt)
             ctx.out_document = tmp_elt[0]
 
