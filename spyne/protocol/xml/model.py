
#
# spyne - Copyright (C) Spyne contributors.
#
# This library is free software; you can redistribute it and/or
# modify it under the terms of the GNU Lesser General Public
# License as published by the Free Software Foundation; either
# version 2.1 of the License, or (at your option) any later version.
#
# This library is distributed in the hope that it will be useful,
# but WITHOUT ANY WARRANTY; without even the implied warranty of
# MERCHANTABILITY or FITNESS FOR A PARTICULAR PURPOSE.  See the GNU
# Lesser General Public License for more details.
#
# You should have received a copy of the GNU Lesser General Public
# License along with this library; if not, write to the Free Software
# Foundation, Inc., 51 Franklin Street, Fifth Floor, Boston, MA  02110-1301
#

import logging
logger = logging.getLogger(__name__)

from collections import defaultdict

from lxml import etree
from lxml import html

from spyne.const.xml_ns import xsi as _ns_xsi
from spyne.const.xml_ns import soap_env as _ns_soap_env
from spyne.error import Fault
from spyne.error import ValidationError
from spyne.model import PushBase
from spyne.model.complex import XmlAttribute
from spyne.util import coroutine
from spyne.util import Break
from spyne.util.etreeconv import etree_to_dict
from spyne.util.etreeconv import dict_to_etree

import spyne.const.xml_ns
_pref_soap_env = spyne.const.xml_ns.const_prefmap[_ns_soap_env]

"""The ``spyne.protocol.xml.model`` module contains type-specific serialization
logic.
"""

def nillable_value(func):
    def wrapper(prot, cls, value, tns, parent_elt, *args, **kwargs):
        if value is None:
            if cls.Attributes.default is None:
                return null_to_parent_element(prot, cls, value, tns, parent_elt,
                                                                *args, **kwargs)
            else:
                return func(prot, cls, cls.Attributes.default, tns, parent_elt,
                                                                *args, **kwargs)
        else:
<<<<<<< HEAD
            return func(prot, cls, value, tns, parent_elt, *args, **kwargs)
=======
            func(prot, cls, value, tns, parent_elt, *args, **kwargs)

>>>>>>> 2da9e035
    return wrapper


def nillable_element(func):
    def wrapper(prot, cls, element):
        if bool(element.get('{%s}nil' % _ns_xsi)):
            if prot.validator is prot.SOFT_VALIDATION and not \
                                                      cls.Attributes.nillable:
                raise ValidationError('')
            else:
                return cls.Attributes.default
        else:
            return func(prot, cls, element)

    return wrapper


@nillable_element
def base_from_element(prot, cls, element):
    if prot.validator is prot.SOFT_VALIDATION and not (
                                        cls.validate_string(cls, element.text)):
        raise ValidationError(element.text)

    retval = prot.from_string(cls, element.text)

    if prot.validator is prot.SOFT_VALIDATION and not (
                                        cls.validate_native(cls, retval)):
        raise ValidationError(retval)

    return retval


@nillable_value
def base_to_parent_element(prot, cls, value, tns, parent_elt, name='retval'):
    '''Creates a lxml.etree SubElement as a child of a 'parent' Element

    :param prot:  The protocol that will be used to serialize the given value.
    :param cls:   The type of the value that's going to determine how to pack
                  the given value.
    :param value: The value to be set for the 'text' element of the newly
                  created SubElement
    :param tns:   The target namespace of the new SubElement, used with 'name'
                  to set the tag.
    :param parent_elt: The parent Element to which the new child will be
                  appended.
    :param name:  The tag name of the new SubElement, 'retval' by default.
    '''

    elt = etree.SubElement(parent_elt, "{%s}%s" % (tns, name))
    elt.text = prot.to_string(cls, value)


def null_to_parent_element(prot, cls, value, tns, parent_elt, name='retval'):
    element = etree.SubElement(parent_elt, "{%s}%s" % (tns, name))
    element.set('{%s}nil' % _ns_xsi, 'true')


def null_from_element(prot, cls, element):
    return None


@nillable_value
def binary_to_parent_element(prot, cls, value, tns, parent_elt, name='retval'):
    '''This class method takes the data from the attachment and
    base64 encodes it as the text of an Element. An attachment can
    specify a file_name and if no data is given, it will read the data
    from the file
    '''
    element = etree.SubElement(parent_elt, "{%s}%s" % (tns, name))
    element.text = ''.join([b.decode('ascii') for b in cls.to_base64(value)])


@nillable_element
def binary_from_element(prot, cls, element):
    '''This method returns an Attachment object that contains
    the base64 decoded string of the text of the given element
    '''
    return cls.from_base64([element.text])


@coroutine
def get_members_etree(prot, cls, inst, parent):
    delay = set()

    parent_cls = getattr(cls, '__extends__', None)
<<<<<<< HEAD
=======
    if not (parent_cls is None):
        get_members_etree(prot, parent_cls, inst, parent)

    for k, v in cls._type_info.items():
        try:
            subvalue = getattr(inst, k, None)
        except: # to guard against sqlalchemy throwing NoSuchColumnError
            subvalue = None

        # This is a tight loop, so enable this only when necessary.
        # logger.debug("get %r(%r) from %r: %r" % (k, v, inst, subvalue))

        if issubclass(v, XmlAttribute):
            a_of = v.attribute_of
            if a_of is not None and a_of in cls._type_info.keys():
                delay.add(k)
            continue
>>>>>>> 2da9e035

    try:
        if not (parent_cls is None):
            ret = get_members_etree(prot, parent_cls, inst, parent)
            if ret is not None:
                while True:
                    sv2 = (yield)
                    ret.send(sv2)

        for k, v in cls._type_info.items():
            try:
                subvalue = getattr(inst, k, None)
            except: # to guard against sqlalchemy throwing NoSuchColumnError
                subvalue = None

            # This is a tight loop, so enable this only when necessary.
            # logger.debug("get %r(%r) from %r: %r" % (k, v, inst, subvalue))

            if issubclass(v, XmlAttribute):
                a_of = v.attribute_of
                if a_of is not None and a_of in cls._type_info.keys():
                    delay.add(k)
                else:
                    v.marshall(prot, k, subvalue, parent)
                continue

            mo = v.Attributes.max_occurs
            if subvalue is not None and mo > 1:
                if isinstance(subvalue, PushBase):
                    while True:
                        sv = (yield)
                        ret = prot.to_parent_element(v, sv,
                                            cls.get_namespace(), parent, k)
                        if ret is not None:
                            while True:
                                sv2 = (yield)
                                ret.send(sv2)

                else:
                    for sv in subvalue:
                        ret = prot.to_parent_element(v, sv,
                                                cls.get_namespace(), parent, k)
                        if ret is not None:
                            while True:
                                sv2 = (yield)
                                ret.send(sv2)

            # Don't include empty values for non-nillable optional attributes.
            elif subvalue is not None or v.Attributes.min_occurs > 0:
                ret = prot.to_parent_element(v, subvalue,
                                                cls.get_namespace(), parent, k)
                if ret is not None:
                    while True:
                        sv2 = (yield)
                        ret.send(sv2)
    except Break:
        pass

    for k in delay:
        v = cls._type_info[k]
        subvalue = getattr(inst, k, None)
        a_of = v.attribute_of
<<<<<<< HEAD
        attr_parents = parent.findall("{%s}%s" % (cls.__namespace__, a_of))
        for attr_parent in attr_parents:
            v.marshall(prot, k, subvalue, attr_parent)
=======
        attr_parents = parent.findall("{%s}%s"%(cls.__namespace__, a_of))
        if cls._type_info[a_of].Attributes.max_occurs > 1:
            for subsubvalue, attr_parent in zip(subvalue, attr_parents):
                v.marshall(prot, k, subsubvalue, attr_parent)

        else:
            for attr_parent in attr_parents:
                v.marshall(prot, k, subvalue, attr_parent)
>>>>>>> 2da9e035


@nillable_value
def complex_to_parent_element(prot, cls, value, tns, parent_elt, name=None):
    if name is None:
        name = cls.get_type_name()
    element = etree.SubElement(parent_elt, "{%s}%s" % (tns, name))
    inst = cls.get_serialization_instance(value)
    return get_members_etree(prot, cls, inst, element)


@nillable_value
def alias_to_parent_element(prot, cls, value, tns, parent_elt, name=None):
    if name is None:
        name = cls.get_type_name()

    (k,t), = cls._type_info.items()
    if t is not None:
        subvalue = getattr(value, k, None)
        # Don't include empty values for non-nillable optional attributes.
        if subvalue is not None or t.Attributes.min_occurs > 0:
            prot.to_parent_element(t, subvalue, tns, parent_elt, name)


@nillable_element
def alias_from_element(prot, cls, element):
    t, = cls._type_info.values()
    if t is not None:
        return prot.from_element(t, element)


@nillable_element
def complex_from_element(prot, cls, element):
    inst = cls.get_deserialization_instance()

    flat_type_info = cls.get_flat_type_info(cls)

    # this is for validating cls.Attributes.{min,max}_occurs
    frequencies = defaultdict(int)

    # parse input to set incoming data to related attributes.
    for c in element:
        key = c.tag.split('}')[-1]
        frequencies[key] += 1

        member = flat_type_info.get(key, None)
        if member is None:
            continue

        mo = member.Attributes.max_occurs
        if mo > 1:
            value = getattr(inst, key, None)
            if value is None:
                value = []

            value.append(prot.from_element(member, c))

        else:
            value = prot.from_element(member, c)

        setattr(inst, key, value)

        for key in c.attrib:
            member = flat_type_info.get(key, None)
            if member is None or (not issubclass(member, XmlAttribute)) or \
                                                     member.attribute_of == key:
                continue

            if mo > 1:
                value = getattr(inst, key, None)
                if value is None:
                    value = []
                value.append(prot.from_string(member.type, c.attrib[key]))

            else:
                value = prot.from_string(member.type, c.attrib[key])

            setattr(inst, key, value)

    for key in element.attrib:
        member = flat_type_info.get(key, None)
        if member is None:
            continue

        value = prot.from_string(member.type, element.attrib[key])

        setattr(inst, key, value)

    if prot.validator is prot.SOFT_VALIDATION:
        for key, c in flat_type_info.items():
            val = frequencies.get(key, 0)
            if (val < c.Attributes.min_occurs or val > c.Attributes.max_occurs):
                raise Fault('Client.ValidationError',
                    '%r member does not respect frequency constraints.' % key)

    return inst


@nillable_element
def array_from_element(prot, cls, element):
    retval = [ ]
    (serializer,) = cls._type_info.values()

    for child in element.getchildren():
        retval.append(prot.from_element(serializer, child))

    return retval


@nillable_element
def iterable_from_element(prot, cls, element):
    (serializer,) = cls._type_info.values()

    for child in element.getchildren():
        yield prot.from_element(serializer, child)


@nillable_value
def enum_to_parent_element(prot, cls, value, tns, parent_elt, name='retval'):
    if name is None:
        name = cls.get_type_name()
    base_to_parent_element(prot, cls, str(value), tns, parent_elt, name)


@nillable_element
def enum_from_element(prot, cls, element):
    if prot.validator is prot.SOFT_VALIDATION and not (
                                        cls.validate_string(cls, element.text)):
        raise ValidationError(element.text)
    return getattr(cls, element.text)


def fault_to_parent_element(prot, cls, value, tns, parent_elt, name=None):
    element = etree.SubElement(parent_elt, "{%s}Fault" % _ns_soap_env)

    etree.SubElement(element, 'faultcode').text = '%s:%s' % (_pref_soap_env,
                                                                value.faultcode)
    etree.SubElement(element, 'faultstring').text = value.faultstring
    etree.SubElement(element, 'faultactor').text = value.faultactor
    if value.detail != None:
        etree.SubElement(element, 'detail').append(value.detail)

    # add other nonstandard fault subelements
    get_members_etree(prot, cls, value, element)

def fault_from_element(prot, cls, element):
    code = element.find('faultcode').text
    string = element.find('faultstring').text
    factor = element.find('faultactor')
    if factor is not None:
        factor = factor.text
    detail = element.find('detail')

    return cls(faultcode=code, faultstring=string, faultactor=factor,
                                                                  detail=detail)


@nillable_element
def xml_from_element(prot, cls, element):
    children = element.getchildren()
    retval = None

    if children:
        retval = element.getchildren()[0]

    return retval


@nillable_value
def xml_to_parent_element(prot, cls, value, tns, parent_elt, name='retval'):
    if isinstance(value, str) or isinstance(value, unicode):
        value = etree.fromstring(value)

    e = etree.SubElement(parent_elt, '{%s}%s' % (tns, name))
    e.append(value)

@nillable_value
def html_to_parent_element(prot, cls, value, tns, parent_elt, name='retval'):
    if isinstance(value, str) or isinstance(value, unicode):
        value = html.fromstring(value)

    e = etree.SubElement(parent_elt, '{%s}%s' % (tns, name))
    e.append(value)


@nillable_value
def dict_to_parent_element(prot, cls, value, tns, parent_elt, name='retval'):
    e = etree.SubElement(parent_elt, '{%s}%s' % (tns, name))
    dict_to_etree(value, e)


@nillable_element
def dict_from_element(prot, cls, element):
    children = element.getchildren()
    if children:
        return etree_to_dict(element)

    return None


@nillable_element
def unicode_from_element(prot, cls, element):
    if prot.validator is prot.SOFT_VALIDATION and not (
                                        cls.validate_string(cls, element.text)):
        raise ValidationError(element.text)

    s = element.text
    if s is None:
        s = ''

    retval = prot.from_string(cls, s)

    if prot.validator is prot.SOFT_VALIDATION and not (
                                        cls.validate_native(cls, retval)):
        raise ValidationError(retval)
    return retval<|MERGE_RESOLUTION|>--- conflicted
+++ resolved
@@ -53,12 +53,8 @@
                 return func(prot, cls, cls.Attributes.default, tns, parent_elt,
                                                                 *args, **kwargs)
         else:
-<<<<<<< HEAD
             return func(prot, cls, value, tns, parent_elt, *args, **kwargs)
-=======
-            func(prot, cls, value, tns, parent_elt, *args, **kwargs)
-
->>>>>>> 2da9e035
+
     return wrapper
 
 
@@ -144,26 +140,6 @@
     delay = set()
 
     parent_cls = getattr(cls, '__extends__', None)
-<<<<<<< HEAD
-=======
-    if not (parent_cls is None):
-        get_members_etree(prot, parent_cls, inst, parent)
-
-    for k, v in cls._type_info.items():
-        try:
-            subvalue = getattr(inst, k, None)
-        except: # to guard against sqlalchemy throwing NoSuchColumnError
-            subvalue = None
-
-        # This is a tight loop, so enable this only when necessary.
-        # logger.debug("get %r(%r) from %r: %r" % (k, v, inst, subvalue))
-
-        if issubclass(v, XmlAttribute):
-            a_of = v.attribute_of
-            if a_of is not None and a_of in cls._type_info.keys():
-                delay.add(k)
-            continue
->>>>>>> 2da9e035
 
     try:
         if not (parent_cls is None):
@@ -186,8 +162,6 @@
                 a_of = v.attribute_of
                 if a_of is not None and a_of in cls._type_info.keys():
                     delay.add(k)
-                else:
-                    v.marshall(prot, k, subvalue, parent)
                 continue
 
             mo = v.Attributes.max_occurs
@@ -226,11 +200,6 @@
         v = cls._type_info[k]
         subvalue = getattr(inst, k, None)
         a_of = v.attribute_of
-<<<<<<< HEAD
-        attr_parents = parent.findall("{%s}%s" % (cls.__namespace__, a_of))
-        for attr_parent in attr_parents:
-            v.marshall(prot, k, subvalue, attr_parent)
-=======
         attr_parents = parent.findall("{%s}%s"%(cls.__namespace__, a_of))
         if cls._type_info[a_of].Attributes.max_occurs > 1:
             for subsubvalue, attr_parent in zip(subvalue, attr_parents):
@@ -239,7 +208,6 @@
         else:
             for attr_parent in attr_parents:
                 v.marshall(prot, k, subvalue, attr_parent)
->>>>>>> 2da9e035
 
 
 @nillable_value
