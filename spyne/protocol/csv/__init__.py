--- conflicted
+++ resolved
@@ -67,23 +67,10 @@
 
         if ctx.out_object[0] is not None:
             for v in ctx.out_object[0]:
-<<<<<<< HEAD
-                d = serializer.to_dict(v)
+                d = prot.to_dict(v)
                 writer.writerow(d)
                 yval = queue.getvalue()
                 yield yval
-=======
-                d = prot.to_dict(serializer, v)
-                row = []
-                for k in keys:
-                    val = d.get(k, [None])[0]
-                    if val:
-                        val = val.encode('utf8')
-                    row.append(val)
-
-                writer.writerow(row)
-                yield queue.getvalue()
->>>>>>> 84fbd05b
                 queue.truncate(0)
 
 
@@ -105,4 +92,4 @@
 
         ctx.out_string = _complex_to_csv(self, ctx)
         ctx.transport.resp_headers['Content-Disposition'] = (
-                         'attachment; filename=%s.csv;' % ctx.descriptor.name)+                           'attachment; filename=%s.csv;' % ctx.descriptor.name)