--- conflicted
+++ resolved
@@ -32,11 +32,7 @@
 execution methods like persistent or non-persistent queueing, async execution
 in another thread, process or node.
 
-<<<<<<< HEAD
-Auxprocs define how an auxiliary method is going to be executed.
-=======
 AuxProcs define how an auxiliary method is going to be executed.
->>>>>>> 065e475f
 """
 
 import logging
