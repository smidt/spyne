--- conflicted
+++ resolved
@@ -73,11 +73,9 @@
 from twisted.web.server import Site
 from twisted.internet.task import deferLater
 
-<<<<<<< HEAD
 from spyne.model.binary import ByteArray
 from spyne.model.complex import Iterable
-=======
->>>>>>> 4122f388
+
 from spyne.server.twisted import TwistedWebResource
 from spyne.decorator import srpc
 from spyne.service import ServiceBase
